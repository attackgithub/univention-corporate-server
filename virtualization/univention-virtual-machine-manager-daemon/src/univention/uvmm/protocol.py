--- conflicted
+++ resolved
@@ -594,11 +594,7 @@
 		self.suspended = None  # True|False
 		self.available = None  # None: not set, (True|False) -> node availability
 		self.targethosts = None  # List of node hostnames
-<<<<<<< HEAD
-		self.status = ''
-=======
 		self.migration = {'msg': ''}
->>>>>>> 23454b24
 		self.error = ''
 
 
